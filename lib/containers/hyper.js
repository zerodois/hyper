--- conflicted
+++ resolved
@@ -65,18 +65,11 @@
     const borderWidth = isMac_ ? '' :
       `${maximized ? '0' : '1'}px`;
 
-<<<<<<< HEAD
-    return (<div>
-      <div
-        style={{fontFamily: uiFontFamily, borderColor, borderWidth}}
-        className={css('main', isMac_ && 'mainRounded')}
-=======
     return (
       <div>
         <div
           style={{fontFamily: uiFontFamily, borderColor, borderWidth}}
-          className={css('main', isMac && 'mainRounded')}
->>>>>>> af7dc1b9
+          className={css('main', isMac_ && 'mainRounded')}
         >
           <HeaderContainer/>
           <TermsContainer ref_={this.onTermsRef}/>
