--- conflicted
+++ resolved
@@ -211,24 +211,15 @@
       break;
 
     case SESSION_ADD:
-<<<<<<< HEAD
       state_ = state.merge(
         {
           activeUid: action.uid,
           openAt: {
-            [action.uid]: Date.now()
+            [action.uid]: action.now
           }
         },
         {deep: true}
       );
-=======
-      state_ = state.merge({
-        activeUid: action.uid,
-        openAt: {
-          [action.uid]: action.now
-        }
-      }, {deep: true});
->>>>>>> d3a01546
       break;
 
     case SESSION_RESIZE:
@@ -287,8 +278,7 @@
       // proximity of a resize event, since we
       // expect to get data packets from the resize
       // of the ptys as a result
-<<<<<<< HEAD
-      if (!state.resizeAt || now - state.resizeAt > 1000) {
+      if (!state.resizeAt || action.now - state.resizeAt > 1000) {
         state_ = state.merge(
           {
             activityMarkers: {
@@ -297,14 +287,6 @@
           },
           {deep: true}
         );
-=======
-      if (!state.resizeAt || action.now - state.resizeAt > 1000) {
-        state_ = state.merge({
-          activityMarkers: {
-            [action.uid]: true
-          }
-        }, {deep: true});
->>>>>>> d3a01546
       }
       break;
 
