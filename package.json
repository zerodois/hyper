{
  "repository": "zeit/hyper",
  "scripts": {
    "start": "echo 'please run `yarn run dev` in one tab and then `yarn run app` in another one'",
    "app": "electron app",
    "dev": "webpack -w",
    "build": "cross-env NODE_ENV=production webpack",
<<<<<<< HEAD
    "lint": "eslint .",
    "test": "npm run lint",
=======
    "lint": "xo",
    "test": "yarn run lint",
>>>>>>> af7dc1b9
    "test:unit": "ava test/unit",
    "test:unit:watch": "yarn run test:unit -- --watch",
    "prepush": "yarn test",
    "postinstall": "electron-builder install-app-deps && yarn run rebuild-node-pty",
    "rebuild-node-pty": "electron-rebuild -f -w app/node_modules/node-pty -m app",
    "dist": "yarn run build && cross-env BABEL_ENV=production babel --out-file app/renderer/bundle.js --no-comments --minified app/renderer/bundle.js && build",
    "clean": "node ./bin/rimraf-standalone.js node_modules && node ./bin/rimraf-standalone.js ./app/node_modules && node ./bin/rimraf-standalone.js ./app/renderer"
  },
  "eslintConfig": {
    "plugins": [
      "react"
    ],
    "extends": [
      "eslint:recommended",
      "plugin:react/recommended"
    ],
    "parserOptions": {
      "ecmaVersion": 8,
      "sourceType": "module",
      "ecmaFeatures": {
        "jsx": true,
        "impliedStrict": true,
        "experimentalObjectRestSpread": true
      },
      "allowImportExportEverywhere": true
    },
    "env": {
      "es6": true,
      "browser": true,
      "node": true
    },
    "rules": {
      "func-names": [
        "error",
        "as-needed"
      ],
      "no-shadow": "error",
      "no-extra-semi": 0,
      "react/prop-types": 0,
<<<<<<< HEAD
      "react/react-in-jsx-scope": 0,
      "react/no-unescaped-entities": 0,
      "react/jsx-no-target-blank": 0,
      "react/no-string-refs": 0
    }
=======
      "react/jsx-no-bind": 0,
      "linebreak-style": 0,
      "import/no-extraneous-dependencies": 0,
      "capitalized-comments": 0,
      "react/jsx-closing-tag-location": 0,
      "react/jsx-closing-bracket-location": 0
    },
    "ignores": [
      "build/**",
      "app/renderer/**",
      "app/static/**",
      "app/bin/**",
      "assets/**",
      "website/**",
      "bin/**"
    ]
>>>>>>> af7dc1b9
  },
  "babel": {
    "presets": [
      "react"
    ],
    "env": {
      "production": {
        "plugins": [
          "minify-constant-folding",
          "minify-dead-code-elimination",
          "minify-flip-comparisons",
          "minify-guarded-expressions",
          "minify-infinity",
          [
            "minify-mangle-names",
            {
              "keepClassName": true,
              "keepFnName": true
            }
          ],
          "minify-replace",
          "minify-simplify",
          "minify-type-constructors",
          "transform-member-expression-literals",
          "transform-merge-sibling-variables",
          "transform-minify-booleans",
          "transform-property-literals",
          "transform-simplify-comparison-operators",
          "transform-undefined-to-void"
        ]
      }
    }
  },
  "build": {
    "appId": "co.zeit.hyper",
    "extraResources": "./bin/yarn-standalone.js",
    "linux": {
      "target": [
        {
          "target": "deb",
          "arch": [
            "x64"
          ]
        },
        {
          "target": "AppImage",
          "arch": [
            "x64"
          ]
        },
        {
          "target": "rpm",
          "arch": [
            "x64"
          ]
        }
      ]
    },
    "win": {
      "target": [
        "squirrel"
      ]
    },
    "mac": {
      "category": "public.app-category.developer-tools",
      "extendInfo": "build/Info.plist"
    }
  },
  "license": "MIT",
  "author": {
    "name": "Zeit, Inc.",
    "email": "team@zeit.co"
  },
  "dependencies": {
    "aphrodite-simple": "0.4.1",
<<<<<<< HEAD
    "color": "0.11.4",
    "css-loader": "^0.28.4",
=======
    "color": "2.0.0",
>>>>>>> af7dc1b9
    "hterm-umdjs": "1.1.3",
    "json-loader": "0.5.7",
    "mousetrap": "1.6.1",
    "ms": "2.0.0",
    "php-escape-shell": "1.0.0",
    "react": "15.6.1",
    "react-deep-force-update": "2.0.1",
    "react-dom": "15.6.1",
    "react-redux": "5.0.6",
    "redux": "3.7.2",
    "redux-thunk": "2.2.0",
    "reselect": "3.0.1",
<<<<<<< HEAD
    "runes": "0.4.0",
    "seamless-immutable": "6.1.3",
    "semver": "5.3.0",
    "style-loader": "^0.18.2",
    "uuid": "3.0.1",
    "xterm": "2.8.1"
=======
    "runes": "0.4.2",
    "seamless-immutable": "7.1.2",
    "semver": "5.4.1",
    "uuid": "3.1.0"
>>>>>>> af7dc1b9
  },
  "devDependencies": {
    "ava": "0.22.0",
    "babel-cli": "6.26.0",
    "babel-core": "6.26.0",
    "babel-loader": "7.1.2",
    "babel-preset-babili": "0.1.4",
    "babel-preset-react": "6.24.1",
    "copy-webpack-plugin": "4.0.1",
    "cross-env": "5.0.5",
    "electron": "1.7.5",
    "electron-builder": "19.27.2",
    "electron-builder-squirrel-windows": "19.25.0",
    "electron-devtools-installer": "2.2.0",
<<<<<<< HEAD
    "electron-rebuild": "1.5.11",
    "eslint": "^3.19.0",
    "eslint-plugin-react": "^7.0.1",
    "husky": "0.13.4",
    "redux-logger": "3.0.6",
    "spectron": "3.6.4",
    "webpack": "2.6.1"
=======
    "electron-rebuild": "1.6.0",
    "eslint-config-xo-react": "0.13.0",
    "eslint-plugin-react": "7.3.0",
    "husky": "0.14.3",
    "node-gyp": "3.6.2",
    "redux-logger": "3.0.6",
    "spectron": "3.7.2",
    "webpack": "3.5.5",
    "xo": "0.18.2"
>>>>>>> af7dc1b9
  }
}<|MERGE_RESOLUTION|>--- conflicted
+++ resolved
@@ -5,13 +5,8 @@
     "app": "electron app",
     "dev": "webpack -w",
     "build": "cross-env NODE_ENV=production webpack",
-<<<<<<< HEAD
     "lint": "eslint .",
-    "test": "npm run lint",
-=======
-    "lint": "xo",
     "test": "yarn run lint",
->>>>>>> af7dc1b9
     "test:unit": "ava test/unit",
     "test:unit:watch": "yarn run test:unit -- --watch",
     "prepush": "yarn test",
@@ -51,30 +46,11 @@
       "no-shadow": "error",
       "no-extra-semi": 0,
       "react/prop-types": 0,
-<<<<<<< HEAD
       "react/react-in-jsx-scope": 0,
       "react/no-unescaped-entities": 0,
       "react/jsx-no-target-blank": 0,
       "react/no-string-refs": 0
     }
-=======
-      "react/jsx-no-bind": 0,
-      "linebreak-style": 0,
-      "import/no-extraneous-dependencies": 0,
-      "capitalized-comments": 0,
-      "react/jsx-closing-tag-location": 0,
-      "react/jsx-closing-bracket-location": 0
-    },
-    "ignores": [
-      "build/**",
-      "app/renderer/**",
-      "app/static/**",
-      "app/bin/**",
-      "assets/**",
-      "website/**",
-      "bin/**"
-    ]
->>>>>>> af7dc1b9
   },
   "babel": {
     "presets": [
@@ -150,12 +126,8 @@
   },
   "dependencies": {
     "aphrodite-simple": "0.4.1",
-<<<<<<< HEAD
-    "color": "0.11.4",
-    "css-loader": "^0.28.4",
-=======
     "color": "2.0.0",
->>>>>>> af7dc1b9
+    "css-loader": "0.28.4",
     "hterm-umdjs": "1.1.3",
     "json-loader": "0.5.7",
     "mousetrap": "1.6.1",
@@ -168,19 +140,11 @@
     "redux": "3.7.2",
     "redux-thunk": "2.2.0",
     "reselect": "3.0.1",
-<<<<<<< HEAD
-    "runes": "0.4.0",
-    "seamless-immutable": "6.1.3",
-    "semver": "5.3.0",
-    "style-loader": "^0.18.2",
-    "uuid": "3.0.1",
-    "xterm": "2.8.1"
-=======
     "runes": "0.4.2",
     "seamless-immutable": "7.1.2",
     "semver": "5.4.1",
-    "uuid": "3.1.0"
->>>>>>> af7dc1b9
+    "uuid": "3.1.0",
+    "xterm": "2.8.1"
   },
   "devDependencies": {
     "ava": "0.22.0",
@@ -192,27 +156,17 @@
     "copy-webpack-plugin": "4.0.1",
     "cross-env": "5.0.5",
     "electron": "1.7.5",
-    "electron-builder": "19.27.2",
-    "electron-builder-squirrel-windows": "19.25.0",
+    "electron-builder": "19.27.3",
+    "electron-builder-squirrel-windows": "19.27.3",
     "electron-devtools-installer": "2.2.0",
-<<<<<<< HEAD
-    "electron-rebuild": "1.5.11",
-    "eslint": "^3.19.0",
-    "eslint-plugin-react": "^7.0.1",
-    "husky": "0.13.4",
-    "redux-logger": "3.0.6",
-    "spectron": "3.6.4",
-    "webpack": "2.6.1"
-=======
     "electron-rebuild": "1.6.0",
-    "eslint-config-xo-react": "0.13.0",
+    "eslint": "3.19.0",
     "eslint-plugin-react": "7.3.0",
     "husky": "0.14.3",
     "node-gyp": "3.6.2",
     "redux-logger": "3.0.6",
     "spectron": "3.7.2",
-    "webpack": "3.5.5",
-    "xo": "0.18.2"
->>>>>>> af7dc1b9
+    "style-loader": "0.18.2",
+    "webpack": "3.5.5"
   }
 }