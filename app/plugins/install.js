--- conflicted
+++ resolved
@@ -16,15 +16,14 @@
         //eslint-disable-next-line no-console
         console.log('Launching yarn:', cmd);
 
-<<<<<<< HEAD
-        cp.exec(
-          cmd,
+        cp.execFile(
+          process.execPath,
+          [yarn].concat(args),
           {
             cwd: plugs.base,
             env,
-            shell: true,
             timeout: ms('5m'),
-            stdio: ['ignore', 'ignore', 'inherit']
+            maxBuffer: 1024 * 1024
           },
           err => {
             if (err) {
@@ -32,20 +31,6 @@
             } else {
               cb(null);
             }
-=======
-        cp.execFile(process.execPath, [yarn].concat(args), {
-          cwd: plugs.base,
-          env,
-          timeout: ms('5m'),
-          maxBuffer: 1024 * 1024
-        }, err => {
-          if (err) {
-            cb(err);
-          } else {
-            cb(null);
-          }
->>>>>>> 97d1ae33
-
             end();
             spawnQueue.start();
           }
