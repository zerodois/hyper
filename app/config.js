--- conflicted
+++ resolved
@@ -18,15 +18,7 @@
     cfg = _import();
     notify('Configuration updated', 'Hyper configuration reloaded!');
     watchers.forEach(fn => fn());
-<<<<<<< HEAD
     checkDeprecatedConfig();
-  });
-
-  _watcher.on('error', error => {
-    //eslint-disable-next-line no-console
-    console.error('error watching config', error);
-  });
-=======
   };
 
   if (process.platform === 'win32') {
@@ -34,6 +26,7 @@
     // https://github.com/zeit/hyper/pull/1772
     _watcher = fs.watchFile(cfgPath, {interval: 2000}, (curr, prev) => {
       if (curr.mtime === 0) {
+        //eslint-disable-next-line no-console
         console.error('error watching config');
       } else if (curr.mtime !== prev.mtime) {
         onChange();
@@ -43,10 +36,10 @@
     _watcher = fs.watch(cfgPath);
     _watcher.on('change', onChange);
     _watcher.on('error', error => {
+      //eslint-disable-next-line no-console
       console.error('error watching config', error);
     });
   }
->>>>>>> 9f4bff7f
 };
 
 exports.subscribe = fn => {
